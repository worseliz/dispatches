--- conflicted
+++ resolved
@@ -54,12 +54,8 @@
                         useDefault)
 from idaes.core.util.config import is_physical_parameter_block
 from idaes.core.util.constants import Constants as const
-<<<<<<< HEAD
 from idaes.core.util import get_solver
 from idaes.core.util.tables import stream_table_dataframe_to_string
-=======
-from idaes.core.solvers import get_solver
->>>>>>> a82d5deb
 
 import idaes.logger as idaeslog
 import idaes.core.util.scaling as iscale
